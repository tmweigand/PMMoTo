--- conflicted
+++ resolved
@@ -67,11 +67,9 @@
 
     rad = 0.1
     sDMorphL = PMMoTo.morph(rank,size,domain,sDL,sDL.grid,rad)
-<<<<<<< HEAD
-    sDMAL = PMMoTo.medialAxis.medialAxisEval(rank,size,domain,sDL,sDL.grid,sDEDTL.EDT,cutoff)
-=======
-    sDMAL = PMMoTo.medialAxis.medialAxisEval(rank,size,domain,sDL,sDL.grid,sDEDTL.EDT,connect=True)
->>>>>>> 5e3944ae
+
+    sDMAL = PMMoTo.medialAxis.medialAxisEval(rank,size,domain,sDL,sDL.grid,sDEDTL.EDT,connect=True,cutoff)
+
 
     endTime = time.time()
     print("Parallel Time:",endTime-startTime)
@@ -82,9 +80,7 @@
 
     ### Save Set Data from Medial Axis
     ### kwargs include any attribute of Set class (see sets.pyx)
-<<<<<<< HEAD
-    PMMoTo.saveSetData("dataOut/set",rank,domain,sDL,sDMAL,inlet="inlet",outlet="outlet",trim="trim",inaccessible="inaccessible",inaccessibleTrim="inaccessibleTrim",boundary="boundary",globalID="globalID",type="type",pathID="pathID",minDistance="minDistance")
-=======
+
     setSaveDict = {'inlet': 'inlet',
                 'outlet':'outlet',
                 'trim' :'trim',
@@ -95,7 +91,7 @@
                 'globalPathID':'globalPathID'}
     
     PMMoTo.saveSetData("dataOut/set",rank,domain,sDL,sDMAL,**setSaveDict)
->>>>>>> 5e3944ae
+
 
     if testSerial:
 
