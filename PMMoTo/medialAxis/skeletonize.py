--- conflicted
+++ resolved
@@ -377,11 +377,8 @@
         setData = []
         for s in self.Sets:
             ### globalID,globalID of connected sets, on inlet, on outlet, is trimmed, globalPathID init to -1, visited flag, rank of contributing for reconstruction via scatter
-<<<<<<< HEAD
             setData.append([set.globalID, set.globalConnectedSets, set.inlet, set.outlet, set.trim, set.inaccessible, set.inaccessibleTrim, set.minDistance, rank])
-=======
-            setData.append([s.globalID, s.globalConnectedSets, s.inlet, s.outlet, s.trim,-1,0,rank])
->>>>>>> 5e3944ae
+
         return setData
     
     def updateSetInfo(self,setData,rank):
@@ -401,11 +398,7 @@
 
 
 
-<<<<<<< HEAD
-def medialAxisEval(rank,size,Domain,subDomain,grid,distance,cutoff):
-=======
-def medialAxisEval(rank,size,Domain,subDomain,grid,distance,connect):
->>>>>>> 5e3944ae
+def medialAxisEval(rank,size,Domain,subDomain,grid,distance,connect,cutoff):
 
     ### Initialize Classes
     sDMA = medialAxis(Domain = Domain,subDomain = subDomain)
@@ -418,223 +411,71 @@
     sDMA.haloGrid,sDMA.halo = sDComm.haloCommunication(sDMA.padding)
 
     ### Determine MA
-<<<<<<< HEAD
-    sDMA.skeletonize_3d()
-
-    ### Get Info for Medial Axis Nodes and Get Connected Sets and Boundary Sets
-    sDMA.nodeInfo,sDMA.nodeInfoIndex,sDMA.nodeDirections,sDMA.nodeDirectionsIndex,sDMA.nodeTable = nodes.getNodeInfo(sDMA.MA,Domain,subDomain,subDomain.Orientation)
-    sDMA.Sets,sDMA.setCount,sDMA.pathCount = nodes.getConnectedMedialAxis(rank,sDMA.MA,sDMA.nodeInfo,sDMA.nodeInfoIndex,sDMA.nodeDirections,sDMA.nodeDirectionsIndex)
-
-    sDMA.boundaryData,sDMA.boundarySets,sDMA.boundSetCount = sets.getBoundarySets(sDMA.Sets,sDMA.setCount,subDomain)
-
-    ### Connect the Sets into Paths
-    sDMA.collectPaths()
-
-    ### Send Boundary Set Data to Neighbors and Match Boundary Sets. Gather Matched Sets
-    sDMA.boundaryData = sets.setCOMM(subDomain.Orientation,subDomain,sDMA.boundaryData)
-    sDMA.matchedSets,sDMA.matchedSetsConnections,error = sets.matchProcessorBoundarySets(subDomain,sDMA.boundaryData,True)
-    if error:
-        communication.raiseError()
-    setData = [sDMA.matchedSets,sDMA.setCount,sDMA.boundSetCount,sDMA.pathCount,sDMA.boundPathCount]
-    setData = comm.gather(setData, root=0)
-
-    ### Gather Connected Sets and Update Path and Set Infomation (ID,Inlet/Outlet)
-    # send all boundary set connectivity information to all processes, might only need to gather not allgather
-    connectedSetData =  comm.allgather(sDMA.matchedSetsConnections)
-
-    globalIndexStart,globalBoundarySetID,globalPathIndexStart,globalPathBoundarySetID = sets.organizePathAndSets(subDomain,size,setData,True)
-    sets.updateSetPathID(rank,sDMA.Sets,globalIndexStart,globalBoundarySetID,globalPathIndexStart,globalPathBoundarySetID)
-    sDMA.updatePaths(globalPathIndexStart,globalPathBoundarySetID)
-    sDMA.updateConnectedSetsID(connectedSetData)
-    connectedSetIDs =  comm.allgather(sDMA.connectedSetIDs)
-    sets.getGlobalConnectedSets(sDMA.Sets,connectedSetData[rank],connectedSetIDs)
+    sDMA.skeletonize_3d(connect)
     
-    for s in sDMA.Sets:
-        s.getDistMinMax(distance)
-
-    ### Trim Sets on Paths that are Dead Ends
-    
-    ### Trim sets that are not viable inlet-outlet pathways via subdomain level observation
-    sDMA.localTrimSets()
-=======
-    sDMA.skeletonize_3d(connect)
-
     if connect:
-        ### Get Info for Medial Axis Nodes and Get Connected Sets and Boundary Sets
-        
-        tempMA,neighMA = sDMA.genMAArrays()
-        sDMA.nodeInfo,sDMA.nodeInfoIndex,sDMA.nodeDirections,sDMA.nodeDirectionsIndex,sDMA.nodeTable = nodes.getNodeInfo(rank,tempMA,Domain,subDomain,subDomain.Orientation)
-        sDMA.MANodeType = nodes.updateMANeighborCount(neighMA,subDomain,subDomain.Orientation,sDMA.nodeInfo)
-        sDMA.MA = np.ascontiguousarray(tempMA)
-
-        sDMA.Sets,sDMA.setCount,sDMA.pathCount = nodes.getConnectedMedialAxis(rank,sDMA.MA,sDMA.nodeInfo,sDMA.nodeInfoIndex,sDMA.nodeDirections,sDMA.nodeDirectionsIndex,sDMA.MANodeType)
-        sDMA.boundaryData,sDMA.boundarySets,sDMA.boundSetCount = sets.getBoundarySets(rank,sDMA.Sets,sDMA.setCount,subDomain)
-
-        ### Connect the Sets into Paths
-        sDMA.collectPaths()
-
-        ### Send Boundary Set Data to Neighbors and Match Boundary Sets. Gather Matched Sets
-        ### matchedSets = [subDomain.ID,ownSet,nbProc,otherSetKeys[testSetKey],inlet,outlet,ownPath,otherPath]
-        ### matchedSetsConnections = [subDomain.ID,ownSet,nbProc,otherSetKeys[testSetKey],ownConnections,otherConnections]
-        sDMA.boundaryData = sets.setCOMM(subDomain.Orientation,subDomain,sDMA.boundaryData)
-        sDMA.matchedSets,sDMA.matchedSetsConnections,error = sets.matchProcessorBoundarySets(subDomain,sDMA.boundaryData,True)
-        if error:
-            communication.raiseError()
-        setData = [sDMA.matchedSets,sDMA.setCount,sDMA.boundSetCount,sDMA.pathCount,sDMA.boundPathCount]
-        setData = comm.gather(setData, root=0)
-
-        ### Gather Connected Sets and Update Path and Set Infomation (ID,Inlet/Outlet)
-        connectedSetData =  comm.allgather(sDMA.matchedSetsConnections)
-        globalIndexStart,globalBoundarySetID,globalPathIndexStart,globalPathBoundarySetID = sets.organizePathAndSets(subDomain,size,setData,True)
-        if size > 1:
-            sets.updateSetPathID(rank,sDMA.Sets,globalIndexStart,globalBoundarySetID,globalPathIndexStart,globalPathBoundarySetID)
-            sDMA.updatePaths(globalPathIndexStart,globalPathBoundarySetID)
-
-            ### Generate Local <-> Global Connected Set IDs
-            sDMA.genLocalGlobalConnectedSetsID(connectedSetData)
-            localGlobalConnectedSetIDs = comm.allgather(sDMA.localGlobalConnectedSetID) 
-            sDMA.genGlobalLocalConnectedSetsID(localGlobalConnectedSetIDs)
-            sets.getGlobalConnectedSets(rank,size,subDomain,sDMA.Sets,connectedSetData,localGlobalConnectedSetIDs,sDMA.globalLocalConnectedSetID)
-
-
-        ### Trim Sets on Paths that are Dead Ends
-            
-        ### Trim sets that are not viable inlet-outlet pathways via subdomain level observation
-        ## TODO: Currently nonfunctional for single processor solves, not high priority
-        sDMA.localTrimSets()
-
-        ### Collect only necessary Set object data for transfer to root
-        setData = sDMA.gatherSetInfo(rank)
-
-        ### Gather all lists into one on root
-        setData = comm.gather(setData,root=0)
-        
-        ### Initialize object for later scattering
-        if rank != 0:
-            listSetData = None
-
-        if rank == 0:
-            ## Remove one level of list
-            setData = [i for j in setData for i in j]
-
-            ## Sort by globalID
-            setData.sort()
-
-            ## Remove repeated entries, based on 
-            ## sets added to local lists to check
-            ## connectivity
-            cleanSetData = []
-            seenID = []
-            for set in setData:
-                if not set[0] in seenID:
-                    seenID.append(set[0])
-                    cleanSetData.append(set)
-                else:
-                    if sorted(cleanSetData[set[0]][1]) != sorted(set[1]):
-                        print('WARNING: Global connectivity information does not match for sets shared by subprocesses.')
-                        print(cleanSetData[set[0]],set)
-                    cleanSetData[set[0]][1] = list(frozenset(cleanSetData[set[0]][1] + set[1]))
-            
-            # Initialize queue with inlet sets
-            # Each gets a positive integer pathID
-            setQueue = []
-            i = 0
-            for set in cleanSetData:
-                if set[2]:
-                    setQueue.append(set[0])
-                    set[5] = i
-                    i+=1
-            
-            # Start going through MA, inlet locations first
-            while setQueue:
-
-                # Get assc set information from setData list,
-                # mark as visited,
-                # and remove from queue
-                set = cleanSetData[setQueue[-1]]
-                set[6] = 1
-                setQueue.pop(-1)
-
-                # Check connected sets, 
-                # get assc set information from setData list,
-                # mark as being part of the same path,
-                # add set to queue if it hasn't been visited,
-                # count number of connected sets that are trim
-                nConnectedTrim = 0
-                for connectedSetID in set[1]:
-                    connectedSet = cleanSetData[connectedSetID]
-                    connectedSet[5] = set[5]
-                    if connectedSet[6] == 0:
-                        setQueue.append(connectedSet[0])
-                    if connectedSet[4]:
-                        nConnectedTrim += 1
-
-                # if the number of connected sets that
-                # are trimmed is equal to one less than
-                # the total number of connected sets,
-                # this set should also be trimmed
-                ## OR
-                # if the number of connected trim sets is
-                # equal to the number of connected sets,
-                # this set should also be trimmed
-                if (nConnectedTrim == (len(set[1]) - 1)) or (nConnectedTrim == len(set[1])):
-                    set[4] = True
-            
-            ### Perform extra iterations of fork trimming
-            ### will apply to Sets not connected to inlet
-            trimsAdded = 1
-            while trimsAdded:
-                trimsAdded = 0
-                for set in setData:
-                    if set[4]:
-                        continue
-                    
-                    nConnectedTrim = 0
-                    
-                    for connectedSet in set[1]:
-                        if cleanSetData[connectedSetID][4]:
-                            nConnectedTrim += 1
-
-                    isoCheck = (nConnectedTrim == len(set[1]))
-                    forkCheck = (nConnectedTrim == (len(set[1])-1))
-                    endCheck  = (len(set[1]) < 2)
-
-                    if isoCheck or forkCheck or endCheck:
-                        set[4] = True
-                        trimsAdded = 1
-
-
-
-
->>>>>>> 5e3944ae
-
-    ### Collect only necessary Set object data for transfer to root
-    setData = sDMA.gatherSetInfo(rank)
-    ### Gather all lists into one on root
-    setData = comm.gather(setData,root=0)
-    
-    ### Initialize object for later scattering
-    if rank != 0:
-        listSetData = None
-    if rank == 0:
-        setData,cleanSetData = sDMA.globalCleanSets(setData)
-        cleanSetData = sDMA.globalTrimSets(cleanSetData)
-        cleanSetData = sDMA.globalInaccessibleSets(cleanSetData,cutoff)
-        cleanSetData = sDMA.globalInaccessibleTrimSets(cleanSetData)
-        listSetData = sDMA.globalCreateListSetData(size,setData,cleanSetData)
-    setData = comm.scatter(listSetData,root=0)
-
-    sDMA.updateSetInfo(setData,rank)
-
-<<<<<<< HEAD
-=======
-        sDMA.updateSetInfo(setData)
-
-
-        ### Get Min and MAx Distance for Every Set
-        for s in sDMA.Sets:
-            s.getDistMinMax(distance)
-
->>>>>>> 5e3944ae
+
+      ### Get Info for Medial Axis Nodes and Get Connected Sets and Boundary Sets
+      tempMA,neighMA = sDMA.genMAArrays()
+      sDMA.nodeInfo,sDMA.nodeInfoIndex,sDMA.nodeDirections,sDMA.nodeDirectionsIndex,sDMA.nodeTable = nodes.getNodeInfo(rank,tempMA,Domain,subDomain,subDomain.Orientation)
+      sDMA.MANodeType = nodes.updateMANeighborCount(neighMA,subDomain,subDomain.Orientation,sDMA.nodeInfo)
+      sDMA.MA = np.ascontiguousarray(tempMA)
+      
+      sDMA.Sets,sDMA.setCount,sDMA.pathCount = nodes.getConnectedMedialAxis(rank,sDMA.MA,sDMA.nodeInfo,sDMA.nodeInfoIndex,sDMA.nodeDirections,sDMA.nodeDirectionsIndex,sDMA.MANodeType)
+      sDMA.boundaryData,sDMA.boundarySets,sDMA.boundSetCount = sets.getBoundarySets(sDMA.Sets,sDMA.setCount,subDomain)
+
+      ### Connect the Sets into Paths
+      sDMA.collectPaths()
+
+      ### Send Boundary Set Data to Neighbors and Match Boundary Sets. Gather Matched Sets
+      ### matchedSets = [subDomain.ID,ownSet,nbProc,otherSetKeys[testSetKey],inlet,outlet,ownPath,otherPath]
+      ### matchedSetsConnections = [subDomain.ID,ownSet,nbProc,otherSetKeys[testSetKey],ownConnections,otherConnections]
+      sDMA.boundaryData = sets.setCOMM(subDomain.Orientation,subDomain,sDMA.boundaryData)
+      sDMA.matchedSets,sDMA.matchedSetsConnections,error = sets.matchProcessorBoundarySets(subDomain,sDMA.boundaryData,True)
+      if error:
+          communication.raiseError()
+      setData = [sDMA.matchedSets,sDMA.setCount,sDMA.boundSetCount,sDMA.pathCount,sDMA.boundPathCount]
+      setData = comm.gather(setData, root=0)
+
+      ### Gather Connected Sets and Update Path and Set Infomation (ID,Inlet/Outlet)
+      connectedSetData =  comm.allgather(sDMA.matchedSetsConnections)
+      globalIndexStart,globalBoundarySetID,globalPathIndexStart,globalPathBoundarySetID = sets.organizePathAndSets(subDomain,size,setData,True)
+      if size > 1:
+          sets.updateSetPathID(rank,sDMA.Sets,globalIndexStart,globalBoundarySetID,globalPathIndexStart,globalPathBoundarySetID)
+          sDMA.updatePaths(globalPathIndexStart,globalPathBoundarySetID)
+
+          ### Generate Local <-> Global Connected Set IDs
+          sDMA.genLocalGlobalConnectedSetsID(connectedSetData)
+          localGlobalConnectedSetIDs = comm.allgather(sDMA.localGlobalConnectedSetID) 
+          sDMA.genGlobalLocalConnectedSetsID(localGlobalConnectedSetIDs)
+          sets.getGlobalConnectedSets(rank,size,subDomain,sDMA.Sets,connectedSetData,localGlobalConnectedSetIDs,sDMA.globalLocalConnectedSetID)
+
+
+      for s in sDMA.Sets:
+          s.getDistMinMax(distance)
+
+      ### Trim Sets on Paths that are Dead Ends
+      ### Trim sets that are not viable inlet-outlet pathways via subdomain level observation
+      sDMA.localTrimSets()
+
+
+      ### Collect only necessary Set object data for transfer to root
+      setData = sDMA.gatherSetInfo(rank)
+      ### Gather all lists into one on root
+      setData = comm.gather(setData,root=0)
+
+      ### Initialize object for later scattering
+      if rank != 0:
+          listSetData = None
+      if rank == 0:
+          setData,cleanSetData = sDMA.globalCleanSets(setData)
+          cleanSetData = sDMA.globalTrimSets(cleanSetData)
+          cleanSetData = sDMA.globalInaccessibleSets(cleanSetData,cutoff)
+          cleanSetData = sDMA.globalInaccessibleTrimSets(cleanSetData)
+          listSetData = sDMA.globalCreateListSetData(size,setData,cleanSetData)
+      setData = comm.scatter(listSetData,root=0)
+
+      sDMA.updateSetInfo(setData,rank)
+
 
     return sDMA