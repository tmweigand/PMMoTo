# cython: profile=True
# cython: linetrace=True
# cython: boundscheck=False
# cython: wraparound=False
# cython: cdivision=True
# cython: nonecheck=False

import numpy as np
cimport numpy as cnp
from numpy cimport uint8_t
from libcpp.vector cimport vector
from libcpp.unordered_map cimport unordered_map
from libcpp.memory cimport shared_ptr
from libc.math cimport sin, cos
cnp.import_array()

from .particles.sphere_pack cimport Sphere
from .particles.sphere_pack cimport SphereList
from .particles.sphere_pack cimport initialize_list
from .particles.sphere_pack cimport trim_sphere_list_spheres


__all__ = [
    "gen_pm_sphere",
    "gen_pm_atom",
<<<<<<< HEAD
    "gen_pm_inkbottle",
    "convert_atoms_to_spheres",
    # "trim_list"
=======
    "gen_pm_verlet_sphere",
    "gen_pm_verlet_atom",
    "gen_inkbottle",
    "convert_atoms_to_spheres"
>>>>>>> e4c481e8
]

def gen_pm_sphere(subdomain, spheres, kd = False, trim = False):
    """
    Determine if voxel centroid is located in a sphere
    """
    cdef: 
        cnp.uint8_t [:, :, :] _img
        Grid grid_c
        Verlet verlet_c
        vector[vector[double]] spheres_c
        vector[vector[double]] domain_box,subdomain_box

    # Initialize img
    img = np.ones(subdomain.voxels, dtype=np.uint8)
    _img = img

    # Convert coords to vectors
    grid_c.x = subdomain.coords[0]
    grid_c.y = subdomain.coords[1]
    grid_c.z = subdomain.coords[2]

    # Determine strides for indexing
    for stride in img.strides:
        _stride = stride//img.itemsize
        grid_c.strides.push_back(_stride)

    # Initialize SphereList Class
    spheres_c = spheres
    if trim:
        point = subdomain.get_centroid()
        sd_radius = subdomain.get_radius()
        radius = sd_radius + np.max(spheres[:,3])

    domain_box = subdomain.domain.box
    subdomain_box = subdomain.own_box

    cdef shared_ptr[SphereList] all_spheres = initialize_list[SphereList,Sphere](spheres_c,domain_box,subdomain_box)

    # Convert Verlet info
    verlet_c.num_verlet = subdomain.num_verlet
    verlet_c.centroids = subdomain.centroids
    verlet_c.diameters = subdomain.max_diameters
    verlet_c.loops = subdomain.verlet_loop

    if kd:
        gen_sphere_img_kd_method(
            <uint8_t*>&_img[0,0,0], grid_c, verlet_c, all_spheres
        )
    else:
        gen_sphere_img_brute_force(
            <uint8_t*>&_img[0,0,0], grid_c, verlet_c, all_spheres
        )

    return img

def gen_pm_atom(subdomain,atom_locations,atom_types,atom_cutoff
):
    """
    Determine if voxel centroid is located in atom
    """
    spheres = convert_atoms_to_spheres(
        atom_locations,
        atom_types,
        atom_cutoff
        ) 

    img = gen_pm_sphere(subdomain,spheres)
   
    return img


def convert_atoms_to_spheres(
    double[:,:] atom_locations,
    long[:] atom_types,
    unordered_map[int,double]  atom_cutoff 
    ):
    """
    Convert atom locations, index, and cutoff to spheres of given radius
    """
    cdef:
        int n
        int num_atoms = atom_locations.shape[0]
        double [:,:] _spheres

    spheres = np.zeros((num_atoms, 4), dtype=np.double)
    _spheres = spheres
    _spheres[:,0:3] = atom_locations

    for n in range(0,num_atoms):
        _spheres[n,3] = atom_cutoff[atom_types[n]]

    return spheres


def gen_inkbottle(double[:] x, double[:] y, double[:] z):
    """
    Generate pm for inkbottle test case. See Miller_Bruning_etal_2019
    """
    cdef: 
        int i, j, k
        int sx = x.shape[0]
        int sy = y.shape[0]
        int sz = z.shape[0]
        double r
        cnp.uint8_t [:,:,:] _img

    img = np.zeros((sx, sy, sz), dtype=np.uint8)
    _img = img

    for i in range(0,sx):
        for j in range(0,sy):
            for k in range(0,sz):
<<<<<<< HEAD
                r = (0.01*cos(0.01*x[i]) + 0.5*sin(x[i]) + 0.75)
                if y[j]*y[j] + z[k]*z[k] <= r*r:
                    _img[i,j,k] = 1

    return img


# def trim_list(subdomain, spheres, kd_tree = False):
#     """
#     Trim a list. This is useful in input is not on subdomain basis.
#     """
#     cdef:
#         vector[vector[double]] spheres_in
#         vector[Sphere] spheres_out
#         vector[double] point
#         double radius
#         unique_ptr[SphereList] sphere_list

#     spheres_in = spheres
#     point = subdomain.get_centroid()
#     sd_radius = subdomain.get_radius()

#     # Add maximum sphere radius to account for spheres where centroids are outside
#     radius = sd_radius + np.max(spheres[:,3])

#     spheres_out = trim_sphere_list_spheres(spheres_in,point,radius, kd_tree)

#     cdef cnp.ndarray[cnp.double_t, ndim=2] spheres_result = np.empty((spheres_out.size(), 4), dtype=np.double)
    
#     # Fill the array with data from the spheres_out vector
#     for i in range(spheres_out.size()):
#         # sphere = spheres_out[i]
#         spheres_result[i, 0] = spheres_out[i].coordinates.x
#         spheres_result[i, 1] = spheres_out[i].coordinates.y
#         spheres_result[i, 2] = spheres_out[i].coordinates.z
#         spheres_result[i, 3] = spheres_out[i].radius

=======
                if x[i] < 0: # TMW Hack for reservoirs
                    _grid[i,j,k] = 1
                else:
                    r = (0.01*cos(0.01*x[i]) + 0.5*sin(x[i]) + 0.75)
                    if (y[j]*y[j] + z[k]*z[k]) <= r*r:
                        _grid[i,j,k] = 1

    return grid


def gen_elliptical_inkbottle(double[:] x, double[:] y, double[:] z):
    """
    Generate ellipitical inkbottle test case. See Miller_Bruning_etal_2019
    """
    cdef int NX = x.shape[0]
    cdef int NY = y.shape[0]
    cdef int NZ = z.shape[0]
    cdef int i, j, k
    cdef double r
    cdef double radiusY = 1.0
    cdef double radiusZ = 2.0

    _grid = np.zeros((NX, NY, NZ), dtype=np.uint8)
    cdef cnp.uint8_t [:,:,:] grid

    grid = _grid

    for i in range(0,NX):
      for j in range(0,NY):
        for k in range(0,NZ):
          r = (0.01*cos(0.01*x[i]) + 0.5*sin(x[i]) + 0.75)
          rY = r*radiusY
          rz = r*radiusZ
          if y[j]*y[j]/(rY*rY) + z[k]*z[k]/(rz*rz) <= 1:
            _grid[i,j,k] = 1
>>>>>>> e4c481e8

#     return spheres_result<|MERGE_RESOLUTION|>--- conflicted
+++ resolved
@@ -23,16 +23,9 @@
 __all__ = [
     "gen_pm_sphere",
     "gen_pm_atom",
-<<<<<<< HEAD
     "gen_pm_inkbottle",
     "convert_atoms_to_spheres",
     # "trim_list"
-=======
-    "gen_pm_verlet_sphere",
-    "gen_pm_verlet_atom",
-    "gen_inkbottle",
-    "convert_atoms_to_spheres"
->>>>>>> e4c481e8
 ]
 
 def gen_pm_sphere(subdomain, spheres, kd = False, trim = False):
@@ -146,7 +139,7 @@
     for i in range(0,sx):
         for j in range(0,sy):
             for k in range(0,sz):
-<<<<<<< HEAD
+
                 r = (0.01*cos(0.01*x[i]) + 0.5*sin(x[i]) + 0.75)
                 if y[j]*y[j] + z[k]*z[k] <= r*r:
                     _img[i,j,k] = 1
@@ -154,72 +147,41 @@
     return img
 
 
-# def trim_list(subdomain, spheres, kd_tree = False):
-#     """
-#     Trim a list. This is useful in input is not on subdomain basis.
-#     """
-#     cdef:
-#         vector[vector[double]] spheres_in
-#         vector[Sphere] spheres_out
-#         vector[double] point
-#         double radius
-#         unique_ptr[SphereList] sphere_list
 
-#     spheres_in = spheres
-#     point = subdomain.get_centroid()
-#     sd_radius = subdomain.get_radius()
+#                 if x[i] < 0: # TMW Hack for reservoirs
+#                     _grid[i,j,k] = 1
+#                 else:
+#                     r = (0.01*cos(0.01*x[i]) + 0.5*sin(x[i]) + 0.75)
+#                     if (y[j]*y[j] + z[k]*z[k]) <= r*r:
+#                         _grid[i,j,k] = 1
 
-#     # Add maximum sphere radius to account for spheres where centroids are outside
-#     radius = sd_radius + np.max(spheres[:,3])
-
-#     spheres_out = trim_sphere_list_spheres(spheres_in,point,radius, kd_tree)
-
-#     cdef cnp.ndarray[cnp.double_t, ndim=2] spheres_result = np.empty((spheres_out.size(), 4), dtype=np.double)
-    
-#     # Fill the array with data from the spheres_out vector
-#     for i in range(spheres_out.size()):
-#         # sphere = spheres_out[i]
-#         spheres_result[i, 0] = spheres_out[i].coordinates.x
-#         spheres_result[i, 1] = spheres_out[i].coordinates.y
-#         spheres_result[i, 2] = spheres_out[i].coordinates.z
-#         spheres_result[i, 3] = spheres_out[i].radius
-
-=======
-                if x[i] < 0: # TMW Hack for reservoirs
-                    _grid[i,j,k] = 1
-                else:
-                    r = (0.01*cos(0.01*x[i]) + 0.5*sin(x[i]) + 0.75)
-                    if (y[j]*y[j] + z[k]*z[k]) <= r*r:
-                        _grid[i,j,k] = 1
-
-    return grid
+#     return grid
 
 
-def gen_elliptical_inkbottle(double[:] x, double[:] y, double[:] z):
-    """
-    Generate ellipitical inkbottle test case. See Miller_Bruning_etal_2019
-    """
-    cdef int NX = x.shape[0]
-    cdef int NY = y.shape[0]
-    cdef int NZ = z.shape[0]
-    cdef int i, j, k
-    cdef double r
-    cdef double radiusY = 1.0
-    cdef double radiusZ = 2.0
+# def gen_elliptical_inkbottle(double[:] x, double[:] y, double[:] z):
+#     """
+#     Generate ellipitical inkbottle test case. See Miller_Bruning_etal_2019
+#     """
+#     cdef int NX = x.shape[0]
+#     cdef int NY = y.shape[0]
+#     cdef int NZ = z.shape[0]
+#     cdef int i, j, k
+#     cdef double r
+#     cdef double radiusY = 1.0
+#     cdef double radiusZ = 2.0
 
-    _grid = np.zeros((NX, NY, NZ), dtype=np.uint8)
-    cdef cnp.uint8_t [:,:,:] grid
+#     _grid = np.zeros((NX, NY, NZ), dtype=np.uint8)
+#     cdef cnp.uint8_t [:,:,:] grid
 
-    grid = _grid
+#     grid = _grid
 
-    for i in range(0,NX):
-      for j in range(0,NY):
-        for k in range(0,NZ):
-          r = (0.01*cos(0.01*x[i]) + 0.5*sin(x[i]) + 0.75)
-          rY = r*radiusY
-          rz = r*radiusZ
-          if y[j]*y[j]/(rY*rY) + z[k]*z[k]/(rz*rz) <= 1:
-            _grid[i,j,k] = 1
->>>>>>> e4c481e8
+#     for i in range(0,NX):
+#       for j in range(0,NY):
+#         for k in range(0,NZ):
+#           r = (0.01*cos(0.01*x[i]) + 0.5*sin(x[i]) + 0.75)
+#           rY = r*radiusY
+#           rz = r*radiusZ
+#           if y[j]*y[j]/(rY*rY) + z[k]*z[k]/(rz*rz) <= 1:
+#             _grid[i,j,k] = 1
 
 #     return spheres_result