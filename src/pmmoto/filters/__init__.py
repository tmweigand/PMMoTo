--- conflicted
+++ resolved
@@ -2,9 +2,5 @@
 from . import connected_components
 from . import distance
 from . import medialAxis
-<<<<<<< HEAD
-from . import porosimetry
-=======
 from . import porosimetry
 from . import equilibrium_distribution
->>>>>>> e4c481e8
