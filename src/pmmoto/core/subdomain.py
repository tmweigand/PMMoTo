--- conflicted
+++ resolved
@@ -118,24 +118,12 @@
         return tuple(box)
 
     def get_length(self) -> tuple[float, ...]:
-<<<<<<< HEAD
         """Calculate the length of the subdomain in each dimension.
 
         Returns:
             tuple[float, ...]: Length in each dimension.
 
-=======
-        """
-        Calculate the length of the domain
-        """
-        length = np.zeros([self.domain.dims], dtype=np.float64)
-        for n in range(0, self.domain.dims):
-            length[n] = self.box[n][1] - self.box[n][0]
-
-        return tuple(length)
-
-    def get_global_boundary(self):
->>>>>>> 02e39e90
+
         """
         length = np.zeros([self.domain.dims], dtype=np.float64)
         for n in range(0, self.domain.dims):
