--- conflicted
+++ resolved
@@ -1,13 +1,9 @@
 """communication.py"""
 
-<<<<<<< HEAD
+
 from __future__ import annotations
 from typing import Any, TypeVar
-=======
-from . import utils
-from .logging import get_logger
-
->>>>>>> 02e39e90
+
 import numpy as np
 from numpy.typing import NDArray
 from mpi4py import MPI
@@ -152,31 +148,9 @@
         error_args=(buffer, subdomain.own_voxels),
     )
 
-<<<<<<< HEAD
+
     pad, extended_features = subdomain.extend_padding(buffer)
     _img: NDArray[T] = utils.constant_pad_img(img.copy(), pad, pad_value=255)
-=======
-    if buffer is not None:
-
-        # Ensure buffer does not span more than 1 subdomain
-        # If does, exit as horribly inefficient and a
-        # different subdomain topology is needed.
-        utils.check_subdomain_condition(
-            subdomain=subdomain,
-            condition_fn=lambda s, b: np.any(s.own_voxels < b),
-            args=(buffer,),
-            error_message=(
-                "The buffer size (%s) exceeds at least one dimension of the subdomain (%s). "
-                "Simulation stopping."
-            ),
-            error_args=(buffer, subdomain.own_voxels),
-        )
-        pad, extended_loop = subdomain.extend_padding(buffer)
-        _img = utils.constant_pad_img(img.copy(), pad, 255)
-    else:
-        extended_loop = None
-        _img = img
->>>>>>> 02e39e90
 
     send_data = buffer_pack(subdomain, _img, extended_features)
     recv_data = communicate_features(subdomain, send_data)
